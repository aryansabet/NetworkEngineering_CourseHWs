#!/bin/bash

# Configuration variables
DOMAIN=""
EMAIL=""
PROJECT_DIR="/var/www/secure-website"
APP_PORT=3000 # Changed from 443 to avoid conflict with HTTPS

# Color codes for output
RED='\033[0;31m'
GREEN='\033[0;32m'
YELLOW='\033[1;33m'
NC='\033[0m'

# Function to print colored messages
print_message() {
    echo -e "${2}${1}${NC}"
}

# Function to check if command succeeded
check_error() {
    if [ $? -ne 0 ]; then
        print_message "Error: $1" "$RED"
        exit 1
    fi
}

# Function to validate domain name
validate_domain() {
    if [[ ! $1 =~ ^[a-zA-Z0-9][a-zA-Z0-9-]{1,61}[a-zA-Z0-9]\.[a-zA-Z]{2,}$ ]]; then
        print_message "Invalid domain name format" "$RED"
        exit 1
    fi
}

# Function to validate email
validate_email() {
    if [[ ! $1 =~ ^[A-Za-z0-9._%+-]+@[A-Za-z0-9.-]+\.[A-Za-z]{2,}$ ]]; then
        print_message "Invalid email format" "$RED"
        exit 1
    fi
}

# Get user input
get_user_input() {
    read -p "Enter your domain name (without www): " DOMAIN
    validate_domain "$DOMAIN"

    read -p "Enter your email address: " EMAIL
    validate_email "$EMAIL"
}

# Install Node.js 22 and other dependencies
install_dependencies() {
    print_message "Installing dependencies..." "$YELLOW"
    sudo apt-get update
<<<<<<< HEAD
    sudo apt-get install -y curl nginx certbot python3-certbot-nginx ufw
    check_error "Failed to install basic dependencies"

    print_message "Installing Node.js..." "$YELLOW"
    curl -fsSL https://deb.nodesource.com/setup_22.x | sudo -E bash -
    sudo apt-get install -y nodejs
    check_error "Failed to install Node.js"

    # Verify Node.js installation
    NODE_VERSION=$(node -v)
    print_message "Node.js version $NODE_VERSION installed successfully" "$GREEN"
=======
    sudo apt-get install -y curl nodejs npm nginx certbot python3-certbot-nginx ufw
    check_error "Failed to install dependencies"
>>>>>>> 8e2f4cfa
}

# Configure firewall
setup_firewall() {
    print_message "Configuring firewall..." "$YELLOW"
    sudo ufw allow 80/tcp
    sudo ufw allow 443/tcp
    sudo ufw allow OpenSSH
    sudo ufw allow $APP_PORT
    sudo ufw --force enable
    check_error "Failed to configure firewall"
}

# Configure Nginx
setup_nginx() {
    print_message "Configuring Nginx..." "$YELLOW"

    # Create Nginx configuration
    cat >/etc/nginx/sites-available/$DOMAIN <<EOL
server {
    listen 80;
    server_name ${DOMAIN} www.${DOMAIN};
    
    location / {
        return 301 https://\$host\$request_uri;
    }
}

server {
    listen 443 ssl http2;
    server_name ${DOMAIN} www.${DOMAIN};
    
<<<<<<< HEAD
    ssl_certificate /etc/letsencrypt/live/${DOMAIN}/fullchain.pem;
    ssl_certificate_key /etc/letsencrypt/live/${DOMAIN}/privkey.pem;
    
    ssl_protocols TLSv1.2 TLSv1.3;
    ssl_ciphers ECDHE-ECDSA-AES128-GCM-SHA256:ECDHE-RSA-AES128-GCM-SHA256:ECDHE-ECDSA-AES256-GCM-SHA384:ECDHE-RSA-AES256-GCM-SHA384;
    ssl_prefer_server_ciphers off;
    ssl_session_cache shared:SSL:10m;
    ssl_session_timeout 10m;
    
    add_header Strict-Transport-Security "max-age=31536000" always;
=======
    # SSL configuration will be handled by Certbot
>>>>>>> 8e2f4cfa
    
    location / {
        proxy_pass http://localhost:${APP_PORT};
        proxy_http_version 1.1;
        proxy_set_header Upgrade \$http_upgrade;
        proxy_set_header Connection 'upgrade';
        proxy_set_header Host \$host;
        proxy_cache_bypass \$http_upgrade;
<<<<<<< HEAD
=======
        proxy_set_header X-Real-IP \$remote_addr;
        proxy_set_header X-Forwarded-For \$proxy_add_x_forwarded_for;
        proxy_set_header X-Forwarded-Proto \$scheme;
>>>>>>> 8e2f4cfa
    }
}
EOL

<<<<<<< HEAD
    # Enable site and remove default
    sudo ln -sf /etc/nginx/sites-available/$DOMAIN /etc/nginx/sites-enabled/
    sudo rm -f /etc/nginx/sites-enabled/default

    # Test configuration
    sudo nginx -t
    check_error "Nginx configuration test failed"
=======
    # Enable site configuration
    sudo ln -sf /etc/nginx/sites-available/$DOMAIN /etc/nginx/sites-enabled/
    sudo rm -f /etc/nginx/sites-enabled/default

    # Test Nginx configuration
    sudo nginx -t
    check_error "Nginx configuration test failed"

    sudo systemctl restart nginx
    check_error "Failed to restart Nginx"
>>>>>>> 8e2f4cfa
}

# Set up Let's Encrypt certificate
setup_ssl() {
    print_message "Setting up SSL certificate..." "$YELLOW"

<<<<<<< HEAD
    sudo certbot --nginx -d $DOMAIN -d www.$DOMAIN --non-interactive --agree-tos --email $EMAIL
=======
    sudo certbot --nginx -d $DOMAIN -d www.$DOMAIN --non-interactive --agree-tos --email $EMAIL --redirect
>>>>>>> 8e2f4cfa
    check_error "Failed to obtain SSL certificate"

    # Set up auto-renewal
    sudo systemctl enable certbot.timer
    sudo systemctl start certbot.timer
}

# Create Node.js application
create_nodejs_app() {
    print_message "Creating Node.js application..." "$YELLOW"

    # Create project directory
    sudo mkdir -p $PROJECT_DIR
    sudo chown -R $USER:$USER $PROJECT_DIR

    # Create package.json
    cat >$PROJECT_DIR/package.json <<EOL
{
  "name": "secure-website",
  "version": "1.0.0",
  "description": "Secure website with Let's Encrypt",
  "main": "app.js",
  "scripts": {
    "start": "node app.js"
  },
  "dependencies": {
    "express": "^4.18.2"
  }
}
EOL

    # Create app.js
    cat >$PROJECT_DIR/app.js <<EOL
<<<<<<< HEAD
import express from 'express';
import path from 'path';
import { fileURLToPath } from 'url';

const __filename = fileURLToPath(import.meta.url);
const __dirname = path.dirname(__filename);
=======
const express = require('express');
const path = require('path');
>>>>>>> 8e2f4cfa

const app = express();
const PORT = process.env.PORT || ${APP_PORT};

app.use(express.json());
app.use(express.static('public'));

app.get('/', (req, res) => {
    res.sendFile(path.join(__dirname, 'public', 'index.html'));
});

app.listen(PORT, () => {
    console.log(\`Server running on port \${PORT}\`);
});
EOL

    # Create public directory and index.html
    mkdir -p $PROJECT_DIR/public
    cat >$PROJECT_DIR/public/index.html <<EOL
<!DOCTYPE html>
<html lang="en">
<head>
    <meta charset="UTF-8">
    <meta name="viewport" content="width=device-width, initial-scale=1.0">
    <title>Secure Website</title>
    <style>
        body {
            font-family: Arial, sans-serif;
            max-width: 800px;
            margin: 0 auto;
            padding: 20px;
            text-align: center;
        }
<<<<<<< HEAD
        .status {
            color: green;
            padding: 10px;
            border-radius: 5px;
            margin: 20px 0;
=======
        .container {
            background-color: #f5f5f5;
            border-radius: 8px;
            padding: 20px;
            margin-top: 50px;
>>>>>>> 8e2f4cfa
        }
    </style>
</head>
<body>
<<<<<<< HEAD
    <h1>Welcome to my secure website!</h1>
    <div class="status">
        <p>✅ This site is protected by HTTPS using Let's Encrypt</p>
        <p>🚀 Running on Node.js $(node -v)</p>
=======
    <div class="container">
        <h1>Welcome to your secure website!</h1>
        <p>This site is protected by HTTPS using Let's Encrypt</p>
        <p>🔒 Your connection is secure</p>
>>>>>>> 8e2f4cfa
    </div>
</body>
</html>
EOL

    # Install dependencies
    cd $PROJECT_DIR
    npm install
    check_error "Failed to install Node.js dependencies"
}

# Create systemd service
create_service() {
    print_message "Creating systemd service..." "$YELLOW"

    cat >/etc/systemd/system/secure-website.service <<EOL
[Unit]
Description=Secure Website Node.js Application
After=network.target

[Service]
Type=simple
User=$USER
WorkingDirectory=$PROJECT_DIR
ExecStart=/usr/bin/node app.js
Restart=on-failure
Environment=PORT=${APP_PORT}

[Install]
WantedBy=multi-user.target
EOL

    sudo systemctl enable secure-website
    sudo systemctl start secure-website
    check_error "Failed to start Node.js application service"
}

# Main installation process
main() {
    # Check if script is run as root
    if [ "$EUID" -ne 0 ]; then
        print_message "Please run as root (sudo)" "$RED"
        exit 1
    fi
    print_message "Starting secure website setup..." "$GREEN"

    get_user_input
    install_dependencies
    setup_firewall
    setup_nginx
    setup_ssl
    create_nodejs_app
    create_service

    # Final restart of Nginx
    sudo systemctl restart nginx

    print_message "Installation completed successfully!" "$GREEN"
    print_message "Your secure website is now available at https://$DOMAIN" "$GREEN"
}

# Run the script
main<|MERGE_RESOLUTION|>--- conflicted
+++ resolved
@@ -4,7 +4,7 @@
 DOMAIN=""
 EMAIL=""
 PROJECT_DIR="/var/www/secure-website"
-APP_PORT=3000 # Changed from 443 to avoid conflict with HTTPS
+APP_PORT=3000 
 
 # Color codes for output
 RED='\033[0;31m'
@@ -54,7 +54,6 @@
 install_dependencies() {
     print_message "Installing dependencies..." "$YELLOW"
     sudo apt-get update
-<<<<<<< HEAD
     sudo apt-get install -y curl nginx certbot python3-certbot-nginx ufw
     check_error "Failed to install basic dependencies"
 
@@ -66,10 +65,6 @@
     # Verify Node.js installation
     NODE_VERSION=$(node -v)
     print_message "Node.js version $NODE_VERSION installed successfully" "$GREEN"
-=======
-    sudo apt-get install -y curl nodejs npm nginx certbot python3-certbot-nginx ufw
-    check_error "Failed to install dependencies"
->>>>>>> 8e2f4cfa
 }
 
 # Configure firewall
@@ -102,20 +97,7 @@
     listen 443 ssl http2;
     server_name ${DOMAIN} www.${DOMAIN};
     
-<<<<<<< HEAD
-    ssl_certificate /etc/letsencrypt/live/${DOMAIN}/fullchain.pem;
-    ssl_certificate_key /etc/letsencrypt/live/${DOMAIN}/privkey.pem;
-    
-    ssl_protocols TLSv1.2 TLSv1.3;
-    ssl_ciphers ECDHE-ECDSA-AES128-GCM-SHA256:ECDHE-RSA-AES128-GCM-SHA256:ECDHE-ECDSA-AES256-GCM-SHA384:ECDHE-RSA-AES256-GCM-SHA384;
-    ssl_prefer_server_ciphers off;
-    ssl_session_cache shared:SSL:10m;
-    ssl_session_timeout 10m;
-    
-    add_header Strict-Transport-Security "max-age=31536000" always;
-=======
     # SSL configuration will be handled by Certbot
->>>>>>> 8e2f4cfa
     
     location / {
         proxy_pass http://localhost:${APP_PORT};
@@ -124,17 +106,13 @@
         proxy_set_header Connection 'upgrade';
         proxy_set_header Host \$host;
         proxy_cache_bypass \$http_upgrade;
-<<<<<<< HEAD
-=======
         proxy_set_header X-Real-IP \$remote_addr;
         proxy_set_header X-Forwarded-For \$proxy_add_x_forwarded_for;
         proxy_set_header X-Forwarded-Proto \$scheme;
->>>>>>> 8e2f4cfa
     }
 }
 EOL
 
-<<<<<<< HEAD
     # Enable site and remove default
     sudo ln -sf /etc/nginx/sites-available/$DOMAIN /etc/nginx/sites-enabled/
     sudo rm -f /etc/nginx/sites-enabled/default
@@ -142,29 +120,25 @@
     # Test configuration
     sudo nginx -t
     check_error "Nginx configuration test failed"
-=======
-    # Enable site configuration
-    sudo ln -sf /etc/nginx/sites-available/$DOMAIN /etc/nginx/sites-enabled/
-    sudo rm -f /etc/nginx/sites-enabled/default
-
-    # Test Nginx configuration
-    sudo nginx -t
-    check_error "Nginx configuration test failed"
-
-    sudo systemctl restart nginx
-    check_error "Failed to restart Nginx"
->>>>>>> 8e2f4cfa
 }
 
 # Set up Let's Encrypt certificate
 setup_ssl() {
     print_message "Setting up SSL certificate..." "$YELLOW"
 
-<<<<<<< HEAD
     sudo certbot --nginx -d $DOMAIN -d www.$DOMAIN --non-interactive --agree-tos --email $EMAIL
-=======
+    check_error "Failed to obtain SSL certificate"
+
+    # Set up auto-renewal
+    sudo systemctl enable certbot.timer
+    sudo systemctl start certbot.timer
+}
+
+# Set up Let's Encrypt certificate
+setup_ssl() {
+    print_message "Setting up SSL certificate..." "$YELLOW"
+
     sudo certbot --nginx -d $DOMAIN -d www.$DOMAIN --non-interactive --agree-tos --email $EMAIL --redirect
->>>>>>> 8e2f4cfa
     check_error "Failed to obtain SSL certificate"
 
     # Set up auto-renewal
@@ -198,17 +172,12 @@
 
     # Create app.js
     cat >$PROJECT_DIR/app.js <<EOL
-<<<<<<< HEAD
 import express from 'express';
 import path from 'path';
 import { fileURLToPath } from 'url';
 
 const __filename = fileURLToPath(import.meta.url);
 const __dirname = path.dirname(__filename);
-=======
-const express = require('express');
-const path = require('path');
->>>>>>> 8e2f4cfa
 
 const app = express();
 const PORT = process.env.PORT || ${APP_PORT};
@@ -242,34 +211,19 @@
             padding: 20px;
             text-align: center;
         }
-<<<<<<< HEAD
         .status {
             color: green;
             padding: 10px;
             border-radius: 5px;
             margin: 20px 0;
-=======
-        .container {
-            background-color: #f5f5f5;
-            border-radius: 8px;
-            padding: 20px;
-            margin-top: 50px;
->>>>>>> 8e2f4cfa
         }
     </style>
 </head>
 <body>
-<<<<<<< HEAD
     <h1>Welcome to my secure website!</h1>
     <div class="status">
         <p>✅ This site is protected by HTTPS using Let's Encrypt</p>
         <p>🚀 Running on Node.js $(node -v)</p>
-=======
-    <div class="container">
-        <h1>Welcome to your secure website!</h1>
-        <p>This site is protected by HTTPS using Let's Encrypt</p>
-        <p>🔒 Your connection is secure</p>
->>>>>>> 8e2f4cfa
     </div>
 </body>
 </html>
